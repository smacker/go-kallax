<img src="https://cdn.rawgit.com/src-d/go-kallax/master/kallax.svg" width="400" />

[![GoDoc](https://godoc.org/gopkg.in/src-d/go-kallax.v1?status.svg)](https://godoc.org/gopkg.in/src-d/go-kallax.v1) [![Build Status](https://travis-ci.org/src-d/go-kallax.svg?branch=master)](https://travis-ci.org/src-d/go-kallax) [![codecov](https://codecov.io/gh/src-d/go-kallax/branch/master/graph/badge.svg)](https://codecov.io/gh/src-d/go-kallax) [![Go Report Card](https://goreportcard.com/badge/github.com/src-d/go-kallax)](https://goreportcard.com/report/github.com/src-d/go-kallax) [![License: MIT](https://img.shields.io/badge/License-MIT-yellow.svg)](https://opensource.org/licenses/MIT)


Kallax is a PostgreSQL typesafe ORM for the Go language.

It aims to provide a way of programmatically write queries and interact with a PostgreSQL database without having to write a single line of SQL, use strings to refer to columns and use values of any type in queries.

For that reason, the first priority of kallax is to provide type safety to the data access layer.
Another of the goals of kallax is make sure all models are, first and foremost, Go structs without having to use database-specific types such as, for example, `sql.NullInt64`.
Support for arrays of all basic Go types and all JSON and arrays operators is provided as well.

## Contents

* [Installation](#installation)
* [Usage](#usage)
* [Define models](#define-models)
  * [Struct tags](#struct-tags)
  * [Primary keys](#primary-keys)
  * [Model constructors](#model-constructors)
  * [Model events](#model-events)
* [Model schema](#model-schema)
  * [Automatic schema generation and migrations](#automatic-schema-generation-and-migration)
  * [Use schema](#use-schema)
* [Manipulate models](#manipulate-models)
  * [Insert models](#insert-models)
  * [Update models](#update-models)
  * [Save models](#save-models)
  * [Delete models](#delete-models)
* [Query models](#query-models)
  * [Simple queries](#simple-queries)
  * [Generated findbys](#generated-findbys)
  * [Query with relationships](#query-with-relationships)
  * [Querying JSON](#querying-json)
* [Transactions](#transactions)
* [Caveats](#caveats)
* [Custom operators](#custom-operators)
* [Debug SQL queries](#debug-sql-queries)
* [Migrations](#migrations)
* [Benchmarks](#benchmarks)
* [Acknowledgements](#acknowledgements)
* [Contributing](#contributing)

## Installation

The recommended way to install `kallax` is:

```
go get -u gopkg.in/src-d/go-kallax.v1/...
```

> *kallax* includes a binary tool used by [go generate](http://blog.golang.org/generate),
please be sure that `$GOPATH/bin` is on your `$PATH`

## Usage
 
Imagine you have the following file in the package where your models are.
```go
package models

type User struct {
        kallax.Model         `table:"users"`
        ID       kallax.ULID `pk:""`
        Username string
        Email    string
        Password string
}
```

Then put the following on any file of that package:

```go
//go:generate kallax gen
```

Now all you have to do is run `go generate ./...` and a `kallax.go` file will be generated with all the generated code for your model.

If you don't want to use `go generate`, even though is the preferred use, you can just go to your package and run `kallax gen` yourself.

### Excluding files from generation

Sometimes you might want to use the generated code in the same package it is defined and cause problems during the generation when you regenerate your models. You can exclude files in the package by changing the `go:generate` comment to the following:

```go
//go:generate kallax gen -e file1.go -e file2.go
```

## Define models

A model is just a Go struct that embeds the `kallax.Model` type. All the fields of this struct will be columns in the database table.

A model also needs to have one (and just one) primary key. That is whatever field of the struct with the struct tag `pk`, which can be `pk:""` for a non auto-incrementable primary key or `pk:"autoincr"` for one that is auto-incrementable.
More about primary keys is discussed at the [primary keys](#primary-keys) section.

First, let's review the rules and conventions for model fields:
* All the fields with basic types or types that implement [sql.Scanner](https://golang.org/pkg/database/sql/#Scanner) and [driver.Valuer](https://golang.org/pkg/database/sql/driver/#Valuer) will be considered a column in the table of their matching type.
* Arrays or slices of types mentioned above will be treated as PostgreSQL arrays of their matching type.
* Fields that are structs (or pointers to structs) or interfaces not implementing [sql.Scanner](https://golang.org/pkg/database/sql/#Scanner) and [driver.Valuer](https://golang.org/pkg/database/sql/driver/#Valuer) will be considered as JSON. Same with arrays or slices of types that follow these rules.
* Fields that are structs (or pointers to structs) with the struct tag `kallax:",inline"` or are embedded will be considered inline, and their fields would be considered as if they were at the root of the model.
* All pointer fields are nullable by default. That means you do not need to use `sql.NullInt64`, `sql.NullBool` and the likes because kallax automatically takes care of that for you. **WARNING:** all JSON and `sql.Scanner` implementors will be initialized with `new(T)` in case they are `nil` before they are scanned.
* By default, the name of a column will be the name of the struct field converted to lower snake case (e.g. `UserName` => `user_name`, `UserID` => `user_id`). You can override it with the struct tag `kallax:"my_custom_name"`.
* Slices of structs (or pointers to structs) that are models themselves will be considered a 1:N relationship. Arrays of models are **not supported** by design.
* A struct or pointer to struct field that is a model itself will be considered a 1:1 relationship.
* For relationships, the foreign key is assumed to be the name of the model converted to lower snake case plus `_id` (e.g. `User` => `user_id`). You can override this with the struct tag `fk:"my_custom_fk"`.
* For inverse relationship, you need to use the struct tag `fk:",inverse"`. You can combine the `inverse` with overriding the foreign key with `fk:"my_custom_fk,inverse"`. In the case of inverses, the foreign key name does not specify the name of the column in the relationship table, but the name of the column in the own table. The name of the column in the other table is always the primary key of the other model and cannot be changed for the time being.
* Foreign keys *do not have to be in the model*, they are automagically managed underneath by kallax.

Kallax also provides a `kallax.Timestamps` struct that contains `CreatedAt` and `UpdatedAt` that will be managed automatically.

Let's see an example of models with all these cases:

```go
type User struct {
        kallax.Model       `table:"users"`
        kallax.Timestamps
        kallax.ID int64    `pk:"autoincr"`
        Username  string
        Password  string
        Emails    []string
        // This is for demo purposes, please don't do this
        // 1:N relationships load all N rows by default, so
        // only do it when N is small.
        // If N is big, you should probably be querying the posts
        // table instead.
        Posts []*Post `fk:"poster_id"`
}

type Post struct {
        kallax.Model      `table:"posts"`
        kallax.Timestamps
        ID       int64    `pk:"autoincr"`
        Content  string   `kallax:"post_content"`
        Poster   *User    `fk:"poster_id,inverse"`
        Metadata Metadata `kallax:",inline"`
}

type Metadata struct {
        MetadataType MetadataType
        Metadata map[string]interface{} // this will be json
}
```

### Struct tags

| Tag | Description | Can be used in |
| --- | --- | --- |
| `table:"table_name"` | Specifies the name of the table for a model. If not provided, the name of the table will be the name of the struct in lower snake case (e.g. `UserPreference` => `user_preference`) | embedded `kallax.Model` |
| `pk:""` | Specifies the field is a primary key | any field with a valid identifier type |
| `pk:"autoincr"` | Specifies the field is an auto-incrementable primary key | any field with a valid identifier type |
| `kallax:"column_name"` | Specifies the name of the column | Any model field that is not a relationship |
| `kallax:"-"` | Ignores the field and does not store it | Any model field |
| `kallax:",inline"` | Adds the fields of the struct field to the model. Column name can also be given before the comma, but it is ignored, since the field is not a column anymore | Any struct field |
| `fk:"foreign_key_name"` | Name of the foreign key column | Any relationship field |
| `fk:",inverse"` | Specifies the relationship is an inverse relationship. Foreign key name can also be given before the comma | Any relationship field |

### Primary keys

Primary key types need to satisfy the [Identifier](https://godoc.org/github.com/src-d/go-kallax/#Identifier) interface. Even though they have to do that, the generator is smart enough to know when to wrap some types to make it easier on the user.

The following types can be used as primary key:

* `int64`
* [`uuid.UUID`](https://godoc.org/github.com/satori/go.uuid#UUID)
* [`kallax.ULID`](https://godoc.org/github.com/src-d/go-kallax/#ULID): this is a type kallax provides that implements a lexically sortable UUID. You can store it as `uuid` like any other UUID, but internally it's an ULID and you will be able to sort lexically by it.

If you need another type as primary key, feel free to open a pull request implementing that.

**Known limitations**

* Only one primary key can be specified and it can't be a composite key.

### Model constructors

Kallax generates a constructor for your type named `New{TypeName}`. But you can customize it by implementing a private constructor named `new{TypeName}`. The constructor generated by kallax will use the same signature your private constructor has. You can use this to provide default values or construct the model with some values.

If you implement this constructor:

```go
func newUser(username, password string, emails ...string) (*User, error) {
        if username != "" || len(emails) == 0 || password != "" {
                return errors.New("all fields are required")
        }

        return &User{Username: username, Password: password, Emails: emails}
}
```

Kallax will generate one with the following signature:

```go
func NewUser(username string, password string, emails ...string) (*User, error)
```

**IMPORTANT:** if your primary key is not auto-incrementable, you should set an ID for every model you create in your constructor. Or, at least, set it before saving it. Inserting, updating, deleting or reloading an object with no primary key set will return an error.

If you don't implement your own constructor it's ok, kallax will generate one for you just instantiating your object like this:

```go
func NewT() *T {
        return new(T)
}
```

### Model events

Events can be defined for models and they will be invoked at certain times of the model lifecycle.

* `BeforeInsert`: will be called before inserting the model.
* `BeforeUpdate`: will be called before updating the model.
* `BeforeSave`: will be called before updating or inserting the model. It's always called before `BeforeInsert` and `BeforeUpdate`.
* `BeforeDelete`: will be called before deleting the model.
* `AfterInsert`: will be called after inserting the model. The presence of this event will cause the insertion of the model to run in a transaction. If the event returns an error, it will be rolled back.
* `AfterUpdate`: will be called after updating the model. The presence of this event will cause the update of the model to run in a transaction. If the event returns an error, it will be rolled back.
* `AfterSave`: will be called after updating or inserting the model. It's always called after `AfterInsert` and `AfterUpdate`. The presence of this event will cause the operation with the model to run in a transaction. If the event returns an error, it will be rolled back.
* `AfterDelete`: will be called after deleting the model. The presence of this event will cause the deletion to run in a transaction. If the event returns an error, it will be rolled back.

To implement these events, just implement the following interfaces. You can implement as many as you want:

* [BeforeInserter](https://godoc.org/github.com/src-d/go-kallax#BeforeInserter)
* [BeforeUpdater](https://godoc.org/github.com/src-d/go-kallax#BeforeUpdater)
* [BeforeSaver](https://godoc.org/github.com/src-d/go-kallax#BeforeSaver)
* [BeforeDeleter](https://godoc.org/github.com/src-d/go-kallax#BeforeDeleter)
* [AfterInserter](https://godoc.org/github.com/src-d/go-kallax#AfterInserter)
* [AfterUpdater](https://godoc.org/github.com/src-d/go-kallax#AfterUpdater)
* [AfterSaver](https://godoc.org/github.com/src-d/go-kallax#AfterSaver)
* [AfterDeleter](https://godoc.org/github.com/src-d/go-kallax#AfterDeleter)

Example:

```go
func (u *User) BeforeSave() error {
        if u.Password == "" {
                return errors.New("cannot save user without password")
        }

        if !isCrypted(u.Password) {
                u.Password = crypt(u.Password)
        }
        return nil
}
```

## Kallax generated code

Kallax generates a bunch of code for every single model you have and saves it to a file named `kallax.go` in the same package.

For every model you have, kallax will generate the following for you:

* Internal methods for your model to make it work with kallax and satisfy the [Record](https://godoc.org/github.com/src-d/go-kallax#Record) interface.
* A store named `{TypeName}Store`: the store is the way to access the data. A store of a given type is the way to access and manipulate data of that type. You can get an instance of the type store with `New{TypeName}Store(*sql.DB)`.
* A query named `{TypeName}Query`: the query is the way you will be able to build programmatically the queries to perform on the store. A store only will accept queries of its own type. You can create a new query with `New{TypeName}Query()`.
The query will contain methods for adding criteria to your query for every field of your struct, called `FindBy`s. The query object is not immutable, that is, every condition added to it, changes the query. If you want to reuse part of a query, you can call the `Copy()` method of a query, which will return a query identical to the one used to call the method.
* A resultset named `{TypeName}ResultSet`: a resultset is the way to iterate over and obtain all elements in a resultset returned by the store. A store of a given type will always return a result set of the matching type, which will only return records of that type.
* Schema of all the models containing all the fields. That way, you can access the name of a specific field without having to use a string, that is, a typesafe way.

## Model schema

### Automatic schema generation and migrations

Automatic `CREATE TABLE` for models and migrations is not yet supported, even though it will probably come in future releases.

### Use schema

A global variable `Schema` will be created in your `kallax.go`, that contains a field with the name of every of your models. Those are the schemas of your models. Each model schema contains all the fields of that model.

So, to access the username field of the user model, it can be accessed as:

```go
Schema.User.Username
```

## Manipulate models

For all of the following sections, we will assume we have a store `store` for our model's type.

### Insert models

To insert a model we just need to use the `Insert` method of the store and pass it a model. If the primary key is not auto-incrementable and the object does not have one set, the insertion will fail.

```go
user := NewUser("fancy_username", "super_secret_password", "foo@email.me")
err := store.Insert(user)
if err != nil {
        // handle error
}
```

If our model has relationships, they will be saved (**note:** saved as in insert or update) as well. The relationships of the relationships will not, though. Relationships are only saved with one level of depth.

```go
user := NewUser("foo")
user.Posts = append(user.Posts, NewPost(user, "new post"))

err := store.Insert(user)
if err != nil {
        // handle error
}
```

If there are any relationships in the model, both the model and the relationships will be saved in a transaction and only succeed if all of them are saved correctly.

### Update models

To insert a model we just need to use the `Update` method of the store and pass it a model. It will return an error if the model was not already persisted or has not an ID.

```go
user := FindLast()
rowsUpdated, err := store.Update(user)
if err != nil {
        // handle error
}
```

By default, when a model is updated, all its fields are updated. You can also specify which fields to update passing them to update.

```go
rowsUpdated, err := store.Update(user, Schema.User.Username, Schema.User.Password)
if err != nil {
        // handle error
}
```

If our model has relationships, they will be saved (**note:** saved as in insert or update) as well. The relationships of the relationships will not, though. Relationships are only saved with one level of depth.

```go
user := FindLastPoster()
rowsUpdated, err := store.Update(user)
if err != nil {
        // handle error
}
```

If there are any relationships in the model, both the model and the relationships will be saved in a transaction and only succeed if all of them are saved correctly.

### Save models

To save a model we just need to use the `Save` method of the store and pass it a model. `Save` is just a shorthand that will call `Insert` if the model is not yet persisted and `Update` if it is.

```go
updated, err := store.Save(user)
if err != nil {
        // handle error
}

if updated {
        // it was updated, not inserted
}
```

If our model has relationships, they will be saved as well. The relationships of the relationships will not, though. Relationships are only saved with one level of depth.

```go
user := NewUser("foo")
user.Posts = append(user.Posts, NewPost(user, "new post"))

updated, err := store.Save(user)
if err != nil {
        // handle error
}
```

If there are any relationships in the model, both the model and the relationships will be saved in a transaction and only succeed if all of them are saved correctly.

### Delete models

To delete a model we just have to use the `Delete` method of the store. It will return an error if the model was not already persisted.

```go
err := store.Delete(user)
if err != nil {
        // handle error
}
```

Relationships of the model are **not** automatically removed using `Delete`.

For that, specific methods are generated in the store of the model.

For one to many relationships:

```go
// remove specific posts
err := store.RemovePosts(user, post1, post2, post3)
if err != nil {
        // handle error
}

// remove all posts
err := store.RemovePosts(user)
```

For one to one relationships:

```go
// remove the thing
err := store.RemoveThing(user)
```

## Query models

### Simple queries

To perform a query you have to do the following things: 
* Create a query
* Pass the query to `Find`, `FindOne`, `MustFind` or `MustFindOne` of the store
* Gather the results from the result set, if the used method was `Find` or `MustFind`

```go
// Create the query
q := NewUserQuery().
        Where(kallax.Like(Schema.User.Username, "joe%")).
        Order(kallax.Asc(Schema.User.Username)).
        Limit(20).
        Offset(2)

rs, err := store.Find(q)
if err != nil {
        // handle error
}

for rs.Next() {
        user, err := rs.Get()
        if err != nil {
                // handle error
        }
}
```

Next will automatically close the result set when it hits the end. If you have to prematurely exit the iteration you can close it manually with `rs.Close()`.

You can query just a single row with `FindOne`.

```go
q := NewUserQuery().
        Where(kallax.Eq(Schema.User.Username, "Joe"))

user, err := store.FindOne(q)
```

By default, all columns in a row are retrieved. To not retrieve all of them, you can specify the columns to include/exclude. Take into account that partial records retrieved from the database will not be writable. To make them writable you will need to [`Reload`](#reloading-a-model) the object.

```go
// Select only Username and password
NewUserQuery().Select(Schema.User.Username, Schema.User.Password)

// Select all but password
NewUserQuery().SelectNot(Schema.User.Password)
```

### Generated findbys

Kallax generates a `FindBy` for every field of your model for which it makes sense to do so. What is a `FindBy`? It is a shorthand to add a condition to the query for a specific field.

Consider the following model:

```go
type Person struct {
        kallax.Model
        ID        int64     `pk:"autoincr"`
        Name      string
        BirthDate time.Time
        Age       int
}
```

Four `FindBy`s will be generated for this model:

```go
func (*PersonQuery) FindByID(...int64) *PersonQuery
func (*PersonQuery) FindByName(string) *PersonQuery
func (*PersonQuery) FindByBirthDate(kallax.ScalarCond, time.Time) *PersonQuery
func (*PersonQuery) FindByAge(kallax.ScalarCond, int) *PersonQuery
```

That way, you can just do the following:

```go
NewPersonQuery().
        FindByAge(kallax.GtOrEq, 18).
        FindByName("Bobby")
```

instead of:

```go
NewPersonQuery().
        Where(kallax.GtOrEq(Schema.Person.Age, 18)).
        Where(kallax.Eq(Schema.Person.Name, "Bobby"))
```

Why are there three different types of methods generated?

- The primary key field is treated in a special way and allows multiple IDs to be passed, since searching by multiple IDs is a common operation.
- Types that are not often searched by equality (integers, floats, times, ...) allow an operator to be passed to them to determine the operator to use.
- Types that can only be searched by value (strings, bools, ...) only allow a value to be passed.

### Count results

Instead of passing the query to `Find` or `FindOne`, you can pass it to `Count` to get the number of rows in the resultset.

```go
n, err := store.Count(q)
```

### Query with relationships

By default, no relationships are retrieved unless the query specifies so.

For each of your relationships, a method in your query is created to be able to include these relationships in your query.

One to one relationships:

```go
// Select all posts including the user that posted them
q := NewPostQuery().WithPoster()
rs, err := store.Find(q)
```

One to one relationships are always included in the same query. So, if you have 4 one to one relationships and you want them all, only 1 query will be done, but everything will be retrieved.

One to many relationships:

```go
// Select all users including their posts
// NOTE: this is a really bad idea, because all posts will be loaded
// if the N side of your 1:N relationship is big, consider querying the N store
// instead of doing this
// A condition can be passed to the `With{Name}` method to filter the results.
q := NewUserQuery().WithPosts(nil)
rs, err := store.Find(q)
```

To avoid the N+1 problem with 1:N relationships, kallax performs batching in this case. 
So, a batch of users are retrieved from the database in a single query, then all the posts for those users and finally, they are merged. 
This process is repeated until there are no more rows in the result.
Because of this, retrieving 1:N relationships is really fast.

The default batch size is 50, you can change this using the `BatchSize` method all queries have.

**NOTE:** if a filter is passed to a `With{Name}` method we can no longer guarantee that all related objects are there and, therefore, the retrieved records will **not** be writable.

### Reloading a model

If, for example, you have a model that is not writable because you only selected one field you can always reload it and have the full object. When the object is reloaded, all the changes made to the object that have not been saved will be discarded and overwritten with the values in the database.

```go
err := store.Reload(user)
```

Reload will not reload any relationships, just the model itself. After a `Reload` the model will **always** be writable.

### Querying JSON

You can query arbitrary JSON using the JSON operators defined in the [kallax](https://godoc.org/github.com/src-d/go-kallax) package. The schema of the JSON (if it's a struct, obviously for maps it is not) is also generated.

```go
q := NewPostQuery().Where(kallax.JSONContainsAnyKey(
        Schema.Post.Metadata,
        "foo", "bar",
))
```

## Transactions

To execute things in a transaction the `Transaction` method of the model store can be used. All the operations done using the store provided to the callback will be run in a transaction.
If the callback returns an error, the transaction will be rolled back.

```go
store.Transaction(func(s *UserStore) error {
        if err := s.Insert(user1); err != nil {
                return err
        }

        return s.Insert(user2)
})
```

The fact that a transaction receives a store with the type of the model can be a problem if you want to store several models of different types. Kallax has a method named `StoreFrom` that initializes a store of the type you want to have the same underlying store as some other.

```go
store.Transaction(func(s *UserStore) error {
        var postStore PostStore
        kallax.StoreFrom(&postStore, s)

        for _, p := range posts {
                if err := postStore.Insert(p); err != nil {
                        return err
                }
        }

        return s.Insert(user)
})
```

`Transaction` can be used inside a transaction, but it does not open a new one, reuses the existing one.

## Caveats

* It is not possible to use slices or arrays of types that are not one of these types:
  * Basic types (e.g. `[]string`, `[]int64`) (except for `rune`, `complex64` and `complex128`)
  * Types that implement `sql.Scanner` and `driver.Valuer`
  The reason why this is not possible is because kallax implements support for arrays of all basic Go types by hand and also for types implementing `sql.Scanner` and `driver.Valuer` (using reflection in this case), but without having a common interface to operate on them, arbitrary types can not be supported.
  For example, consider the following type `type Foo string`, using `[]Foo` would not be supported. Know that this will fail during the scanning of rows and not in code-generation time for now. In the future, might be moved to a warning or an error during code generation.
  Aliases of slice types are supported, though. If we have `type Strings []string`, using `Strings` would be supported, as a cast like this `([]string)(&slice)` it's supported and `[]string` is supported.
* `time.Time` and `url.URL` need to be used as is. That is, you can not use a type `Foo` being `type Foo time.Time`. `time.Time` and `url.URL` are types that are treated in a special way, if you do that, it would be the same as saying `type Foo struct { ... }` and kallax would no longer be able to identify the correct type.
* `time.Time` fields will be truncated to remove its nanoseconds on `Save`, `Insert` or `Update`, since PostgreSQL will not be able to store them. PostgreSQL stores times with timezones as UTC internally. So, times will come back as UTC (you can use `Local` method to convert them back to the local timezone). You can change the timezone that will be used to bring times back from the database in [the PostgreSQL configuration](https://www.postgresql.org/docs/9.6/static/datatype-datetime.html).
* Multidimensional arrays or slices are **not supported** except inside a JSON field.

<<<<<<< HEAD
## Migrations

Kallax can generate migrations for your schema automatically, if you want to. It is a process completely separated from the model generation, so it does not force you to generate your migrations using kallax.

Sometimes, kallax won't be able to infer a type or you will want a specific column type for a field. You can specify so with the `sqltype` struct tag on a field.

```go
type Model struct {
        kallax.Model `table:"foo"`
        Stuff SuperCustomType `sqltype:"bytea"`
}
```

You can see the [**full list of default type mappings**](#type-mappings) between Go and SQL.

### Generate migrations

To generate a migration, you have to run the command `kallax migrate`.

```
kallax migrate --input ./users/ --input ./posts/ --output ./migrations --name initial_schema
```

The `migrate` command accepts the following flags:

| Name | Repeated | Description | Default |
| --- | --- | --- | --- |
| `--name` or `-n` | no | name of the migration file (will be converted to `a_snakecase_name`) | `migration` |
| `--input` or `-i` | yes | every occurrence of this flag will specify a directory in which kallax models can be found. You can specify multiple times this flag if you have your models scattered across several packages | required |
| `--output` or `-o` | no | destination folder where the migrations will be generated | `./migrations` |

Every single migration consists of 2 files:

- `TIMESTAMP_NAME.up.sql`: script that will upgrade your database to this version.
- `TIMESTAMP_NAME.down.sql`: script that will downgrade your database to this version.

Additionally, there is a `lock.json` file where schema of the last migration is store to diff against the current models.

### Run migrations

To run a migration you can either use `kallax migrate up` or `kallax migrate down`. `up` will upgrade your database and `down` will downgrade it.

These are the flags available for `up` and `down`:

| Name | Description | Default |
| --- | --- | --- |
| `--dir` or `-d` | directory where your migrations are stored | `./migrations` |
| `--dsn` | database connection string | required |
| `--steps` or `-s` | maximum number of migrations to run | `0` |
| `--all` | migrate all the way up (only available for `up` | 
| `--version` or `-v` | final version of the database we want after running the migration. The version is the timestamp value at the beginning of migration files | `0` |

* If no `--steps` or `--version` are provided to `down`, they will do nothing. If `--all` is provided to `up`, it will upgrade the database all the way up.
* If `--steps` and `--version` are provided to either `up` or `down` it will use only `--version`, as it is more specific.

**Example:**

```
kallax migrate up --dir ./my-migrations --dns 'user:pass@localhost:5432/dbname?sslmode=disable' --version 1493991142
```

### Type mappings

| Go type | SQL type |
| --- | --- |
| `kallax.ULID` | `uuid` |
| `kallax.UUID` | `uuid` |
| `kallax.NumericID` | `serial` on primary keys, `bigint` on foreign keys |
| `int64` on primary keys | `serial` |
| `int64` on foreign keys and other fields| `bigint` |
| `string` | `text` |
| `rune` | `char(1)` |
| `uint8` | `smallint` |
| `int8` | `smallint` |
| `byte` | `smallint` |
| `uint16` | `integer` |
| `int16` | `smallint` |
| `uint32` | `bigint` |
| `int32` | `integer` |
| `uint` | `numeric(20)` |
| `int` | `bigint` |
| `int64` | `bigint` |
| `uint64` | `numeric(20)` |
| `float32` | `real` |
| `float64` | `double` |
| `bool` | `boolean` |
| `url.URL` | `text` |
| `time.Time` | `timestamptz` |
| `time.Duration` | `bigint` |
| `[]T` | `T'[]` * where `T'` is the SQL type of type `T` |
| `map[K]V` | `jsonb` |
| `struct` | `jsonb` |
| `*struct` | `jsonb` |

Any other type must be explicitly specified.
=======
## Custom operators

You can create custom operators with kallax using the `NewOperator` and `NewMultiOperator` functions.

`NewOperator` creates an operator with the specified format. It returns a function that given a schema field and a value returns a condition.

The format is a string in which `:col:` will get replaced with the schema field and `:arg:` will be replaced with the value.

```go
var Gt = kallax.NewOperator(":col: > :arg:")

// can be used like this:
query.Where(Gt(SomeSchemaField, 9000))
```

`NewMultiOperator` does exactly the same as the previous one, but it accepts a variable number of values.

```go
var In = kallax.NewMultiOperator(":col: IN :arg:")

// can be used like this:
query.Where(In(SomeSchemaField, 4, 5, 6))
```

This function already takes care of wrapping `:arg:` with parenthesis.

### Further customization

If you need further customization, you can create your own custom operator. 

You need these things:

* A condition constructor (the operator itself) that takes the field and the values to create the proper SQL expression.
* A `ToSqler` that yields your SQL expression.

Imagine we want a greater than operator that only works with integers.

```go
func GtInt(col kallax.SchemaField, n int) kallax.Condition {
        return func(schema kallax.Schema) kallax.ToSqler {
                // it is VERY important that all SchemaFields
                // are qualified using the schema
                return &gtInt{col.QualifiedName(schema), n}
        }
}

type gtInt struct {
        col string
        val int
}

func (g *gtInt) ToSql() (sql string, params []interface{}, err error) {
        return fmt.Sprintf("%s > ?", g.col), []interface{}{g.val}, nil
}

// can be used like this:
query.Where(GtInt(SomeSchemaField, 9000))
```

With most of the operators, `NewOperator` and `NewMultiOperator` are enough, so the usage of these functions is preferred over the completely custom approach. Use it only if there is no other way to build your custom operator.
>>>>>>> b76d81c3

## Debug SQL queries

It is possible to debug the SQL queries being executed with kallax. To do that, you just need to call the `Debug` method of a store. This returns a new store with debugging enabled.

```go
store.Debug().Find(myQuery)
```

This will log to stdout using `log.Printf` `kallax: Query: THE QUERY SQL STATEMENT, args: [arg1 arg2]`.

You can use a custom logger (any function with a type `func(string, ...interface{})` using the `DebugWith` method instead.

```go
func myLogger(message string, args ...interface{}) {
        myloglib.Debugf("%s, args: %v", message, args)
}

store.DebugWith(myLogger).Find(myQuery)
```

## Benchmarks

Here are some benchmarks against [GORM](https://github.com/jinzhu/gorm) and `database/sql`, which is one of the most popular ORMs for Go. In the future we might add benchmarks for some more complex cases and other available ORMs.

```
BenchmarkKallaxInsertWithRelationships-4   	     300	   4767574 ns/op	   19130 B/op	     441 allocs/op
BenchmarkRawSQLInsertWithRelationships-4   	     300	   4467652 ns/op	    3997 B/op	     114 allocs/op
BenchmarkGORMInsertWithRelationships-4     	     300	   4813566 ns/op	   34550 B/op	     597 allocs/op

BenchmarkKallaxInsert-4                    	     500	   3650913 ns/op	    3569 B/op	      85 allocs/op
BenchmarkRawSQLInsert-4                    	     500	   3530908 ns/op	     901 B/op	      24 allocs/op
BenchmarkGORMInsert-4                      	     300	   3716373 ns/op	    4558 B/op	     104 allocs/op

BenchmarkKallaxQueryRelationships/query-4  	    1000	   1535928 ns/op	   59335 B/op	    1557 allocs/op
BenchmarkRawSQLQueryRelationships/query-4  	      30	  44225743 ns/op	  201288 B/op	    6021 allocs/op
BenchmarkGORMQueryRelationships/query-4    	     300	   4012112 ns/op	 1068887 B/op	   20827 allocs/op

BenchmarkKallaxQuery/query-4               	    3000	    433453 ns/op	   50697 B/op	    1893 allocs/op
BenchmarkRawSQLQuery/query-4               	    5000	    368947 ns/op	   37392 B/op	    1522 allocs/op
BenchmarkGORMQuery/query-4                 	    2000	   1311137 ns/op	  427308 B/op	    7065 allocs/op

PASS
ok  	gopkg.in/src-d/go-kallax.v1/benchmarks	31.313s
```

As we can see on the benchmark, the performance loss is not very much compared to raw `database/sql`, while GORMs performance loss is very big and the memory consumption is way higher.

Source code of the benchmarks can be found on the [benchmarks](https://github.com/src-d/go-kallax/tree/master/benchmarks) folder.

**Notes:**

* Benchmarks were run on a 2015 MacBook Pro with i5 and 8GB of RAM and 128GB SSD hard drive running fedora 25.
* Benchmark of `database/sql` for querying with relationships is implemented with a very naive 1+n solution. That's why the result is that bad.

## Acknowledgements

* Big thank you to the [Masterminds/squirrel](https://github.com/Masterminds/squirrel) library, which is an awesome query builder used internally in this ORM.
* [lib/pq](https://github.com/lib/pq), the Golang PostgreSQL driver that ships with a ton of support for builtin Go types.
* [mattes/migrate](https://github.com/mattes/migrate), a Golang library to manage database migrations.

## Contributing 

### Reporting bugs

Kallax is a code generation tool, so it obviously has not been tested with all possible types and cases. If you find a case where the code generation is broken, please report an issue providing a minimal snippet for us to be able to reproduce the issue and fix it.

### Suggesting features

Kallax is a very opinionated ORM that works for us, so changes that make things not work for us or add complexity via configuration will not be considered for adding.
If we decide not to implement the feature you're suggesting, just keep in mind that it might not be because it is not a good idea, but because it does not work for us or is not aligned with the direction we want kallax to be moving forward.

### Running tests

For obvious reasons, an instance of PostgreSQL is required to run the tests of this package.

By default, it assumes that an instance exists at `0.0.0.0:5432` with an user, password and database name all equal to `testing`.

If that is not the case you can set the following environment variables:

- `DBNAME`: name of the database
- `DBUSER`: database user
- `DBPASS`: database user password

License
-------

MIT, see [LICENSE](LICENSE)<|MERGE_RESOLUTION|>--- conflicted
+++ resolved
@@ -35,9 +35,9 @@
   * [Querying JSON](#querying-json)
 * [Transactions](#transactions)
 * [Caveats](#caveats)
+* [Migrations](#migrations)
 * [Custom operators](#custom-operators)
 * [Debug SQL queries](#debug-sql-queries)
-* [Migrations](#migrations)
 * [Benchmarks](#benchmarks)
 * [Acknowledgements](#acknowledgements)
 * [Contributing](#contributing)
@@ -607,7 +607,6 @@
 * `time.Time` fields will be truncated to remove its nanoseconds on `Save`, `Insert` or `Update`, since PostgreSQL will not be able to store them. PostgreSQL stores times with timezones as UTC internally. So, times will come back as UTC (you can use `Local` method to convert them back to the local timezone). You can change the timezone that will be used to bring times back from the database in [the PostgreSQL configuration](https://www.postgresql.org/docs/9.6/static/datatype-datetime.html).
 * Multidimensional arrays or slices are **not supported** except inside a JSON field.
 
-<<<<<<< HEAD
 ## Migrations
 
 Kallax can generate migrations for your schema automatically, if you want to. It is a process completely separated from the model generation, so it does not force you to generate your migrations using kallax.
@@ -703,7 +702,7 @@
 | `*struct` | `jsonb` |
 
 Any other type must be explicitly specified.
-=======
+
 ## Custom operators
 
 You can create custom operators with kallax using the `NewOperator` and `NewMultiOperator` functions.
@@ -763,8 +762,7 @@
 query.Where(GtInt(SomeSchemaField, 9000))
 ```
 
-With most of the operators, `NewOperator` and `NewMultiOperator` are enough, so the usage of these functions is preferred over the completely custom approach. Use it only if there is no other way to build your custom operator.
->>>>>>> b76d81c3
+For most of the operators, `NewOperator` and `NewMultiOperator` are enough, so the usage of these functions is preferred over the completely custom approach. Use it only if there is no other way to build your custom operator.
 
 ## Debug SQL queries
 
